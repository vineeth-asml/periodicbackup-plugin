--- conflicted
+++ resolved
@@ -1,329 +1,326 @@
-/*
- * The MIT License
- *
- * Copyright (c) 2010 - 2011, Tomasz Blaszczynski, Emanuele Zattin
- *
- *
- * Permission is hereby granted, free of charge, to any person obtaining a copy
- * of this software and associated documentation files (the "Software"), to deal
- * in the Software without restriction, including without limitation the rights
- * to use, copy, modify, merge, publish, distribute, sublicense, and/or sell
- * copies of the Software, and to permit persons to whom the Software is
- * furnished to do so, subject to the following conditions:
- *
- * The above copyright notice and this permission notice shall be included in
- * all copies or substantial portions of the Software.
- *
- * THE SOFTWARE IS PROVIDED "AS IS", WITHOUT WARRANTY OF ANY KIND, EXPRESS OR
- * IMPLIED, INCLUDING BUT NOT LIMITED TO THE WARRANTIES OF MERCHANTABILITY,
- * FITNESS FOR A PARTICULAR PURPOSE AND NONINFRINGEMENT. IN NO EVENT SHALL THE
- * AUTHORS OR COPYRIGHT HOLDERS BE LIABLE FOR ANY CLAIM, DAMAGES OR OTHER
- * LIABILITY, WHETHER IN AN ACTION OF CONTRACT, TORT OR OTHERWISE, ARISING FROM,
- * OUT OF OR IN CONNECTION WITH THE SOFTWARE OR THE USE OR OTHER DEALINGS IN
- * THE SOFTWARE.
- */
-
-package org.jenkinsci.plugins.periodicbackup;
-
-import antlr.ANTLRException;
-import com.google.common.collect.Maps;
-import hudson.BulkChange;
-import hudson.Extension;
-import hudson.Functions;
-import hudson.RestrictedSince;
-import hudson.XmlFile;
-import hudson.model.*;
-import hudson.scheduler.CronTab;
-import hudson.util.DescribableList;
-import hudson.util.FormValidation;
-import net.sf.json.JSONObject;
-import org.kohsuke.stapler.QueryParameter;
-import org.kohsuke.stapler.StaplerRequest;
-import org.kohsuke.stapler.StaplerResponse;
-
-import javax.servlet.ServletException;
-import java.io.File;
-import java.io.IOException;
-import java.util.Collection;
-import java.util.Map;
-<<<<<<< HEAD
-import org.acegisecurity.AccessDeniedException;
-import org.kohsuke.accmod.Restricted;
-import org.kohsuke.accmod.restrictions.NoExternalUse;
-import org.kohsuke.stapler.interceptor.RequirePOST;
-=======
-import jenkins.model.Jenkins;
->>>>>>> 7752b85d
-
-/**
- *
- * Main class of the plugin
- *
- * This plugin is based on and inspired by
- * the backup plugin developed by: Vincent Sellier, Manufacture Franï¿½aise des Pneumatiques Michelin, Romain Seguy
- * and the PXE plugin developed by: Kohsuke Kawaguchi
- */
-@Extension
-public class PeriodicBackupLink extends ManagementLink implements Describable<PeriodicBackupLink>, Saveable {
-
-    private FileManager fileManagerPlugin = null;
-    private final DescribableList<Location, LocationDescriptor> locationPlugins = new DescribableList<Location, LocationDescriptor>(this);
-    private final DescribableList<Storage, StorageDescriptor> storagePlugins = new DescribableList<Storage, StorageDescriptor>(this);
-
-    private transient String message;   // Message shown on the web page when the backup/restore is performed
-    private boolean backupNow = false;  // Flag to determine if backup is triggered by cron or manually
-    private String tempDirectory;       // Temporary directory for local storage of files, it should not be placed anywhere inside the Jenkins homedir
-    private String cron;                // Backup schedule (cron like)
-    private int cycleQuantity;          // Maximum amount of backups allowed
-    private int cycleDays;              // Maximum number of days to keep the backup for
-
-    public PeriodicBackupLink() throws IOException {
-        load();
-    }
-
-    @SuppressWarnings("unused")
-    public String getTempDirectory() {
-        return tempDirectory;
-    }
-
-    @SuppressWarnings("unused")
-    public void setTempDirectory(String tempDirectory) {
-        this.tempDirectory = tempDirectory;
-    }
-
-    @SuppressWarnings("unused")
-    public String getCron() {
-        return cron;
-    }
-
-    @SuppressWarnings("unused")
-    public void setCron(String cron) {
-        this.cron = cron;
-    }
-
-    public boolean isBackupNow() {
-        return backupNow;
-    }
-
-    public void setBackupNow(boolean backupNow) {
-        this.backupNow = backupNow;
-    }
-
-    @SuppressWarnings("unused")
-    public int getCycleQuantity() {
-        return cycleQuantity;
-    }
-
-    @SuppressWarnings("unused")
-    public void setCycleQuantity(int cycleQuantity) {
-        this.cycleQuantity = cycleQuantity;
-    }
-
-    @SuppressWarnings("unused")
-    public int getCycleDays() {
-        return cycleDays;
-    }
-
-    @SuppressWarnings("unused")
-    public void setCycleDays(int cycleDays) {
-        this.cycleDays = cycleDays;
-    }
-
-
-    public String getDisplayName() {
-        return Messages.displayName();
-    }
-
-    @RequirePOST
-    @Restricted(NoExternalUse.class)
-    @RestrictedSince("1.4")
-    public void doBackup(StaplerRequest req, StaplerResponse rsp) throws Exception {
-        Util.checkAdminPermission();
-        backupNow = true;
-        PeriodicBackup.get().doRun();
-        message = "Creating backup...";
-        rsp.sendRedirect(".");
-    }
-
-    /**
-     *
-     * Performing restore when triggered form restore web page, backupHash of selected backup is passed to determine which backup in this location should be chosen
-     *
-     * @param req StaplerRequest
-     * @param rsp StaplerResponse
-     * @param backupHash hash code of the selected BackupObject set to be restored
-     * @throws IOException If an IO problem occurs
-     * @throws PeriodicBackupException If other problem occurs
-     */
-    @SuppressWarnings("unused")
-    @RequirePOST
-    @Restricted(NoExternalUse.class)
-    @RestrictedSince("1.4")
-    public void doRestore(StaplerRequest req, StaplerResponse rsp, @QueryParameter("backupHash") int backupHash) throws IOException, PeriodicBackupException {
-        Util.checkAdminPermission();
-        Map<Integer, BackupObject> backupObjectMap = Maps.newHashMap();
-        // Populate the map with key=hashcode of value
-        for (Location location : locationPlugins) {
-            if (location.getAvailableBackups() != null) {
-                for (BackupObject backupObject : location.getAvailableBackups()) {
-                    backupObjectMap.put(backupObject.hashCode(), backupObject);
-                }
-            }
-        }
-        if(!backupObjectMap.keySet().contains(backupHash)) {
-            throw new PeriodicBackupException("The provided hash code was not found in the map");
-        }
-        // Perform the restore of the matching BackupObject
-        RestoreExecutor restoreExecutor = new RestoreExecutor(backupObjectMap.get(backupHash), tempDirectory);
-        Thread t = new Thread(restoreExecutor);
-        t.start();
-        message = "Restoring backup...";
-        rsp.sendRedirect(".");
-    }
-
-    @Override
-    public String getUrlName() {
-        return "periodicbackup";
-    }
-
-    @Override
-    public String getIconFileName() {
-        return "/plugin/periodicbackup/images/48x48/periodicbackup.png";
-    }
-
-    @Override
-    public String getDescription() {
-        return Messages.description();
-    }
-
-    protected void load() throws IOException {
-        XmlFile xml = getConfigXml();
-        if (xml.exists())
-            xml.unmarshal(this);  // Loads the contents of this file into an existing object.
-    }
-
-    public void save() throws IOException {
-        if (BulkChange.contains(this)) return;
-        getConfigXml().write(this);
-    }
-
-    protected XmlFile getConfigXml() {
-        return new XmlFile(Hudson.XSTREAM,
-                new File(Jenkins.getActiveInstance().getRootDir(), "periodicBackup.xml"));
-    }
-
-    @SuppressWarnings("unused")
-    public String getRootDirectory() {
-        return Jenkins.getActiveInstance().getRootDir().getAbsolutePath();
-    }
-
-    @RequirePOST
-    @Restricted(NoExternalUse.class)
-    @RestrictedSince("1.4")
-    public void doConfigSubmit(StaplerRequest req, StaplerResponse rsp) throws ServletException, IOException, ClassNotFoundException {
-        Functions.checkPermission(Hudson.ADMINISTER);
-        JSONObject form = req.getSubmittedForm(); // Submitted configuration form
-
-        // Persist the setting
-        BulkChange bc = new BulkChange(this);
-        try {
-            tempDirectory = form.getString("tempDirectory");
-            JSONObject fileManagerDescribableJson = form.getJSONObject("fileManagerPlugin");
-            fileManagerPlugin = (FileManager) req.bindJSON(Class.forName(fileManagerDescribableJson.getString("stapler-class")), fileManagerDescribableJson);
-            cron = form.getString("cron");
-            cycleQuantity = form.getInt("cycleQuantity");
-            cycleDays = form.getInt("cycleDays");
-            locationPlugins.rebuildHetero(req, form, getLocationDescriptors(), "Location");
-            storagePlugins.rebuildHetero(req, form, getStorageDescriptors(), "Storage");
-
-        } catch (Descriptor.FormException e) {
-            e.printStackTrace();
-        } finally {
-            bc.commit();
-        }
-        rsp.sendRedirect(".");
-    }
-
-    public DescriptorImpl getDescriptor() {
-        return Jenkins.getActiveInstance().getDescriptorByType(DescriptorImpl.class);
-    }
-
-    /**
-     *
-     * Descriptor is only used for UI form bindings
-     */
-    @Extension
-    public static final class DescriptorImpl extends Descriptor<PeriodicBackupLink> {
-
-        public String getDisplayName() {
-            return null; // unused
-        }
-
-        @RequirePOST
-        @Restricted(NoExternalUse.class)
-        @RestrictedSince("1.4")
-        public FormValidation doTestCron(@QueryParameter String cron) throws AccessDeniedException {
-            try {
-                Util.checkAdminPermissionInFormValidation();
-                return FormValidation.ok(validateCron(cron));
-            } catch (FormValidation f) {
-                return f;
-            }
-        }
-
-        private String validateCron(String cron) throws FormValidation {
-            try {
-                new CronTab(cron);
-            } catch (ANTLRException e) {
-                throw FormValidation.error(cron + " is not a valid cron syntax! " + e.getMessage());
-            }
-            return "This cron is OK";
-        }
-    }
-
-    @SuppressWarnings("unused")
-    public Collection<FileManagerDescriptor> getFileManagerDescriptors() {
-        return FileManager.all();
-    }
-
-    public Collection<StorageDescriptor> getStorageDescriptors() {
-        return Storage.all();
-    }
-
-    public Collection<LocationDescriptor> getLocationDescriptors() {
-        return Location.all();
-    }
-
-    public FileManager getFileManagerPlugin() {
-        return fileManagerPlugin;
-    }
-
-    @SuppressWarnings("unused")
-    public void setFileManagerPlugin(FileManager fileManagerPlugin) {
-        this.fileManagerPlugin = fileManagerPlugin;
-    }
-
-    @SuppressWarnings("unused")
-    public DescribableList<Storage, StorageDescriptor> getStorages() {
-        return storagePlugins;
-    }
-
-    @SuppressWarnings("unused")
-    public DescribableList<Location, LocationDescriptor> getLocations() {
-        return locationPlugins;
-    }
-
-    public static PeriodicBackupLink get() {
-        return ManagementLink.all().get(PeriodicBackupLink.class);
-    }
-
-    @SuppressWarnings("unused")
-    public String getMessage() {
-        return message;
-    }
-
-    public void setMessage(String message) {
-        this.message = message;
-    }
-}
-
+/*
+ * The MIT License
+ *
+ * Copyright (c) 2010 - 2011, Tomasz Blaszczynski, Emanuele Zattin
+ *
+ *
+ * Permission is hereby granted, free of charge, to any person obtaining a copy
+ * of this software and associated documentation files (the "Software"), to deal
+ * in the Software without restriction, including without limitation the rights
+ * to use, copy, modify, merge, publish, distribute, sublicense, and/or sell
+ * copies of the Software, and to permit persons to whom the Software is
+ * furnished to do so, subject to the following conditions:
+ *
+ * The above copyright notice and this permission notice shall be included in
+ * all copies or substantial portions of the Software.
+ *
+ * THE SOFTWARE IS PROVIDED "AS IS", WITHOUT WARRANTY OF ANY KIND, EXPRESS OR
+ * IMPLIED, INCLUDING BUT NOT LIMITED TO THE WARRANTIES OF MERCHANTABILITY,
+ * FITNESS FOR A PARTICULAR PURPOSE AND NONINFRINGEMENT. IN NO EVENT SHALL THE
+ * AUTHORS OR COPYRIGHT HOLDERS BE LIABLE FOR ANY CLAIM, DAMAGES OR OTHER
+ * LIABILITY, WHETHER IN AN ACTION OF CONTRACT, TORT OR OTHERWISE, ARISING FROM,
+ * OUT OF OR IN CONNECTION WITH THE SOFTWARE OR THE USE OR OTHER DEALINGS IN
+ * THE SOFTWARE.
+ */
+
+package org.jenkinsci.plugins.periodicbackup;
+
+import antlr.ANTLRException;
+import com.google.common.collect.Maps;
+import hudson.BulkChange;
+import hudson.Extension;
+import hudson.Functions;
+import hudson.RestrictedSince;
+import hudson.XmlFile;
+import hudson.model.*;
+import hudson.scheduler.CronTab;
+import hudson.util.DescribableList;
+import hudson.util.FormValidation;
+import net.sf.json.JSONObject;
+import org.kohsuke.stapler.QueryParameter;
+import org.kohsuke.stapler.StaplerRequest;
+import org.kohsuke.stapler.StaplerResponse;
+
+import javax.servlet.ServletException;
+import java.io.File;
+import java.io.IOException;
+import java.util.Collection;
+import java.util.Map;
+import org.acegisecurity.AccessDeniedException;
+import jenkins.model.Jenkins;
+import org.kohsuke.accmod.Restricted;
+import org.kohsuke.accmod.restrictions.NoExternalUse;
+import org.kohsuke.stapler.interceptor.RequirePOST;
+
+/**
+ *
+ * Main class of the plugin
+ *
+ * This plugin is based on and inspired by
+ * the backup plugin developed by: Vincent Sellier, Manufacture Franï¿½aise des Pneumatiques Michelin, Romain Seguy
+ * and the PXE plugin developed by: Kohsuke Kawaguchi
+ */
+@Extension
+public class PeriodicBackupLink extends ManagementLink implements Describable<PeriodicBackupLink>, Saveable {
+
+    private FileManager fileManagerPlugin = null;
+    private final DescribableList<Location, LocationDescriptor> locationPlugins = new DescribableList<Location, LocationDescriptor>(this);
+    private final DescribableList<Storage, StorageDescriptor> storagePlugins = new DescribableList<Storage, StorageDescriptor>(this);
+
+    private transient String message;   // Message shown on the web page when the backup/restore is performed
+    private boolean backupNow = false;  // Flag to determine if backup is triggered by cron or manually
+    private String tempDirectory;       // Temporary directory for local storage of files, it should not be placed anywhere inside the Jenkins homedir
+    private String cron;                // Backup schedule (cron like)
+    private int cycleQuantity;          // Maximum amount of backups allowed
+    private int cycleDays;              // Maximum number of days to keep the backup for
+
+    public PeriodicBackupLink() throws IOException {
+        load();
+    }
+
+    @SuppressWarnings("unused")
+    public String getTempDirectory() {
+        return tempDirectory;
+    }
+
+    @SuppressWarnings("unused")
+    public void setTempDirectory(String tempDirectory) {
+        this.tempDirectory = tempDirectory;
+    }
+
+    @SuppressWarnings("unused")
+    public String getCron() {
+        return cron;
+    }
+
+    @SuppressWarnings("unused")
+    public void setCron(String cron) {
+        this.cron = cron;
+    }
+
+    public boolean isBackupNow() {
+        return backupNow;
+    }
+
+    public void setBackupNow(boolean backupNow) {
+        this.backupNow = backupNow;
+    }
+
+    @SuppressWarnings("unused")
+    public int getCycleQuantity() {
+        return cycleQuantity;
+    }
+
+    @SuppressWarnings("unused")
+    public void setCycleQuantity(int cycleQuantity) {
+        this.cycleQuantity = cycleQuantity;
+    }
+
+    @SuppressWarnings("unused")
+    public int getCycleDays() {
+        return cycleDays;
+    }
+
+    @SuppressWarnings("unused")
+    public void setCycleDays(int cycleDays) {
+        this.cycleDays = cycleDays;
+    }
+
+
+    public String getDisplayName() {
+        return Messages.displayName();
+    }
+
+    @RequirePOST
+    @Restricted(NoExternalUse.class)
+    @RestrictedSince("1.4")
+    public void doBackup(StaplerRequest req, StaplerResponse rsp) throws Exception {
+        Util.checkAdminPermission();
+        backupNow = true;
+        PeriodicBackup.get().doRun();
+        message = "Creating backup...";
+        rsp.sendRedirect(".");
+    }
+
+    /**
+     *
+     * Performing restore when triggered form restore web page, backupHash of selected backup is passed to determine which backup in this location should be chosen
+     *
+     * @param req StaplerRequest
+     * @param rsp StaplerResponse
+     * @param backupHash hash code of the selected BackupObject set to be restored
+     * @throws IOException If an IO problem occurs
+     * @throws PeriodicBackupException If other problem occurs
+     */
+    @SuppressWarnings("unused")
+    @RequirePOST
+    @Restricted(NoExternalUse.class)
+    @RestrictedSince("1.4")
+    public void doRestore(StaplerRequest req, StaplerResponse rsp, @QueryParameter("backupHash") int backupHash) throws IOException, PeriodicBackupException {
+        Util.checkAdminPermission();
+        Map<Integer, BackupObject> backupObjectMap = Maps.newHashMap();
+        // Populate the map with key=hashcode of value
+        for (Location location : locationPlugins) {
+            if (location.getAvailableBackups() != null) {
+                for (BackupObject backupObject : location.getAvailableBackups()) {
+                    backupObjectMap.put(backupObject.hashCode(), backupObject);
+                }
+            }
+        }
+        if(!backupObjectMap.keySet().contains(backupHash)) {
+            throw new PeriodicBackupException("The provided hash code was not found in the map");
+        }
+        // Perform the restore of the matching BackupObject
+        RestoreExecutor restoreExecutor = new RestoreExecutor(backupObjectMap.get(backupHash), tempDirectory);
+        Thread t = new Thread(restoreExecutor);
+        t.start();
+        message = "Restoring backup...";
+        rsp.sendRedirect(".");
+    }
+
+    @Override
+    public String getUrlName() {
+        return "periodicbackup";
+    }
+
+    @Override
+    public String getIconFileName() {
+        return "/plugin/periodicbackup/images/48x48/periodicbackup.png";
+    }
+
+    @Override
+    public String getDescription() {
+        return Messages.description();
+    }
+
+    protected void load() throws IOException {
+        XmlFile xml = getConfigXml();
+        if (xml.exists())
+            xml.unmarshal(this);  // Loads the contents of this file into an existing object.
+    }
+
+    public void save() throws IOException {
+        if (BulkChange.contains(this)) return;
+        getConfigXml().write(this);
+    }
+
+    protected XmlFile getConfigXml() {
+        return new XmlFile(Hudson.XSTREAM,
+                new File(Jenkins.getActiveInstance().getRootDir(), "periodicBackup.xml"));
+    }
+
+    @SuppressWarnings("unused")
+    public String getRootDirectory() {
+        return Jenkins.getActiveInstance().getRootDir().getAbsolutePath();
+    }
+
+    @RequirePOST
+    @Restricted(NoExternalUse.class)
+    @RestrictedSince("1.4")
+    public void doConfigSubmit(StaplerRequest req, StaplerResponse rsp) throws ServletException, IOException, ClassNotFoundException {
+        Functions.checkPermission(Hudson.ADMINISTER);
+        JSONObject form = req.getSubmittedForm(); // Submitted configuration form
+
+        // Persist the setting
+        BulkChange bc = new BulkChange(this);
+        try {
+            tempDirectory = form.getString("tempDirectory");
+            JSONObject fileManagerDescribableJson = form.getJSONObject("fileManagerPlugin");
+            fileManagerPlugin = (FileManager) req.bindJSON(Class.forName(fileManagerDescribableJson.getString("stapler-class")), fileManagerDescribableJson);
+            cron = form.getString("cron");
+            cycleQuantity = form.getInt("cycleQuantity");
+            cycleDays = form.getInt("cycleDays");
+            locationPlugins.rebuildHetero(req, form, getLocationDescriptors(), "Location");
+            storagePlugins.rebuildHetero(req, form, getStorageDescriptors(), "Storage");
+
+        } catch (Descriptor.FormException e) {
+            e.printStackTrace();
+        } finally {
+            bc.commit();
+        }
+        rsp.sendRedirect(".");
+    }
+
+    public DescriptorImpl getDescriptor() {
+        return Jenkins.getActiveInstance().getDescriptorByType(DescriptorImpl.class);
+    }
+
+    /**
+     *
+     * Descriptor is only used for UI form bindings
+     */
+    @Extension
+    public static final class DescriptorImpl extends Descriptor<PeriodicBackupLink> {
+
+        public String getDisplayName() {
+            return null; // unused
+        }
+
+        @RequirePOST
+        @Restricted(NoExternalUse.class)
+        @RestrictedSince("1.4")
+        public FormValidation doTestCron(@QueryParameter String cron) throws AccessDeniedException {
+            try {
+                Util.checkAdminPermissionInFormValidation();
+                return FormValidation.ok(validateCron(cron));
+            } catch (FormValidation f) {
+                return f;
+            }
+        }
+
+        private String validateCron(String cron) throws FormValidation {
+            try {
+                new CronTab(cron);
+            } catch (ANTLRException e) {
+                throw FormValidation.error(cron + " is not a valid cron syntax! " + e.getMessage());
+            }
+            return "This cron is OK";
+        }
+    }
+
+    @SuppressWarnings("unused")
+    public Collection<FileManagerDescriptor> getFileManagerDescriptors() {
+        return FileManager.all();
+    }
+
+    public Collection<StorageDescriptor> getStorageDescriptors() {
+        return Storage.all();
+    }
+
+    public Collection<LocationDescriptor> getLocationDescriptors() {
+        return Location.all();
+    }
+
+    public FileManager getFileManagerPlugin() {
+        return fileManagerPlugin;
+    }
+
+    @SuppressWarnings("unused")
+    public void setFileManagerPlugin(FileManager fileManagerPlugin) {
+        this.fileManagerPlugin = fileManagerPlugin;
+    }
+
+    @SuppressWarnings("unused")
+    public DescribableList<Storage, StorageDescriptor> getStorages() {
+        return storagePlugins;
+    }
+
+    @SuppressWarnings("unused")
+    public DescribableList<Location, LocationDescriptor> getLocations() {
+        return locationPlugins;
+    }
+
+    public static PeriodicBackupLink get() {
+        return ManagementLink.all().get(PeriodicBackupLink.class);
+    }
+
+    @SuppressWarnings("unused")
+    public String getMessage() {
+        return message;
+    }
+
+    public void setMessage(String message) {
+        this.message = message;
+    }
+}
+