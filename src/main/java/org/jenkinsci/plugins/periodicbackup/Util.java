/*
 * The MIT License
 *
 * Copyright (c) 2010 - 2011, Tomasz Blaszczynski, Emanuele Zattin
 *
 * Permission is hereby granted, free of charge, to any person obtaining a copy
 * of this software and associated documentation files (the "Software"), to deal
 * in the Software without restriction, including without limitation the rights
 * to use, copy, modify, merge, publish, distribute, sublicense, and/or sell
 * copies of the Software, and to permit persons to whom the Software is
 * furnished to do so, subject to the following conditions:
 *
 * The above copyright notice and this permission notice shall be included in
 * all copies or substantial portions of the Software.
 *
 * THE SOFTWARE IS PROVIDED "AS IS", WITHOUT WARRANTY OF ANY KIND, EXPRESS OR
 * IMPLIED, INCLUDING BUT NOT LIMITED TO THE WARRANTIES OF MERCHANTABILITY,
 * FITNESS FOR A PARTICULAR PURPOSE AND NONINFRINGEMENT. IN NO EVENT SHALL THE
 * AUTHORS OR COPYRIGHT HOLDERS BE LIABLE FOR ANY CLAIM, DAMAGES OR OTHER
 * LIABILITY, WHETHER IN AN ACTION OF CONTRACT, TORT OR OTHERWISE, ARISING FROM,
 * OUT OF OR IN CONNECTION WITH THE SOFTWARE OR THE USE OR OTHER DEALINGS IN
 * THE SOFTWARE.
 */

package org.jenkinsci.plugins.periodicbackup;

import com.google.common.base.Charsets;
import com.google.common.io.Files;
import hudson.Functions;
import hudson.model.Hudson;
import hudson.util.FormValidation;

import java.io.File;
import java.io.FileFilter;
import java.io.IOException;
import java.text.SimpleDateFormat;
import java.util.Date;
<<<<<<< HEAD
import org.acegisecurity.AccessDeniedException;
=======
import javax.annotation.CheckForNull;
import javax.annotation.Nonnull;
>>>>>>> 7752b85d
import org.kohsuke.accmod.Restricted;
import org.kohsuke.accmod.restrictions.NoExternalUse;

public class Util {
    /**
     *
     * This returns relative path of given file with respect to given base directory
     *
     * @param file input file
     * @param baseDir base directory
     * @return String with relative @file path with respect to its @baseDir
     */
    public static String getRelativePath(final File file, final File baseDir) {
        return baseDir.toURI().relativize(file.toURI()).getPath();
    }

    /**
     *
     * Generates unique file name (without extension)
     *
     * @param date Date object for the timestamp
     * @return unique filename
     */
    public static String generateFileNameBase(Date date) {
        return "backup_" + getFormattedDate(BackupObject.FILE_TIMESTAMP_PATTERN, date);
    }

    /**
     *
     * This returns timestamp String
     *
     * @param pattern A pattern used to format the timestamp
     * @param date Date used as timestamp
     * @return timestamp String
     */
    public static String getFormattedDate(String pattern, Date date) {
        SimpleDateFormat dateFormat = new SimpleDateFormat(pattern);
        return dateFormat.format(date);
    }

    /**
     *
     * Puts the filename and the extension together
     *
     * @param fileName filename without extension
     * @param extension extension of the file
     * @return filename with extension
     */
    public static String createFileName(String fileName, String extension){
        return fileName + "." + extension;
    }

    /**
     *
     * Creates the backupObject File from given BackupObject, fileNameBase and destination path
     *
     * @param backupObject BackupObject given to be serialized
     * @param destinationDir String with path to the directory where the file will be created
     * @param fileNameBase first part of the filename
     * @return serialized BackupObject File
     * @throws IOException If an IO problem occurs
     */
    public static File createBackupObjectFile(BackupObject backupObject, String destinationDir, String fileNameBase) throws IOException {
        File backupObjectFile = new File(destinationDir, createFileName(fileNameBase, BackupObject.EXTENSION));
        String xml = backupObject.getAsString();
        Files.write(xml, backupObjectFile, Charsets.UTF_8);
        return backupObjectFile;
    }

    /**
     *
     * This test if a given file is a valid serialized BackupObject file
     *
     * @param backupObjectFile File to test
     * @return true if valid, false otherwise
     * @throws IOException If an IO problem occurs
     */
    public static boolean isValidBackupObjectFile(File backupObjectFile) throws IOException {
        if(!backupObjectFile.exists() || !(backupObjectFile.getUsableSpace() > 0)) return false;
        else {
            String fileAsString = Files.toString(backupObjectFile, Charsets.UTF_8);
            return fileAsString.contains("fileManager class=\"org.jenkinsci.plugins.periodicbackup") &&
                   fileAsString.contains("storage class=\"org.jenkinsci.plugins.periodicbackup") &&
                   fileAsString.contains("location class=\"org.jenkinsci.plugins.periodicbackup");
        }
    }

    /**
     *
     * Creates FileFilter for files with the given extension
     *
     * @param extension file extension
     * @return FileFilter
     */
    public static FileFilter extensionFileFilter(final String extension) {
        return new FileFilter() {
            public boolean accept(File file) {
                String fileExtension = getExtension(file);
                return fileExtension != null && fileExtension.equals(extension);
            }
        };
    }

    /**
     *
     * This returns extension of the given File object, returns null if the file has no extension
     *
     * @param f given File
     * @return String with the extension of the given file
     */
    public static String getExtension(File f) {
        String ext = null;
        String s = f.getName();
        int i = s.lastIndexOf('.');
        if(i == -1) {
            return null;
        }
        if (i > 0 && i < s.length() - 1) {
            ext = s.substring(i + 1).toLowerCase();
        }
        return ext;
    }

    public static boolean isWritableDirectory(File directory) {
        return (directory.exists() && directory.isDirectory() && directory.canWrite());
    }
    
<<<<<<< HEAD
    /**
     * Check that the current user has administrator permissions.
     * @throws IOException Jenkins instance has not been started yet or shutdown is in progress.
     * @throws AccessDeniedException Access denied
     */
    @Restricted(NoExternalUse.class)
    public static void checkAdminPermission() throws IOException, AccessDeniedException {
        Hudson hudson = Hudson.getInstance();
        if(hudson == null) {
            throw new IOException("Jenkins instance is not ready");
        }
        hudson.checkPermission(Hudson.ADMINISTER);
    }
    
    /**
     * Check that the current user has administrator permissions.
     * @throws FormValidation Jenkins instance has not been started yet or shutdown is in progress.
     * @throws AccessDeniedException No access permission.
     *                               Although it is a runtime exception, it should never happen on valid use-cases of calling methods.
     */
    @Restricted(NoExternalUse.class)
    public static void checkAdminPermissionInFormValidation() throws FormValidation, AccessDeniedException {
        try {
            checkAdminPermission();
        } catch(IOException ex) {
            throw FormValidation.warning(ex, "Cannot check the permissions");
        }
    } 
=======
    public static File[] listFiles(@Nonnull File directory) throws PeriodicBackupException {
        return listFiles(directory, null);
    }
    
    /**
     * Secure version of the listFiles() logic
     * @param directory Directory to be listed
     * @param fileFilter Optional file filter
     * @return Files in the directory
     * @throws PeriodicBackupException Whatever error
     */
    @Nonnull
    @Restricted(NoExternalUse.class)
    public static File[] listFiles(@Nonnull File directory, @CheckForNull FileFilter fileFilter) throws PeriodicBackupException {
        if (!directory.isDirectory()) {
            throw new PeriodicBackupException(formatMessage(directory, "File is not a directory"));
        }
        
        final File[] files;
        try {
            files = fileFilter == null ? directory.listFiles() : directory.listFiles(fileFilter);
        } catch(SecurityException ex) {
            throw new PeriodicBackupException(formatMessage(directory, "Security exception while listing files"), ex);
        }
        
        if (files == null) {
            throw new PeriodicBackupException(formatMessage(directory, "It is not a valid directory or there is an I/O error"));
        }
        
        return files;
    }
    
    private static String formatMessage(@Nonnull File directory, @Nonnull String extra) {
        StringBuilder bldr = new StringBuilder("Cannot list files of ");
        bldr.append(directory.getAbsolutePath());
        bldr.append(". ");
        bldr.append(extra);
        return bldr.toString();
    }
>>>>>>> 7752b85d
}<|MERGE_RESOLUTION|>--- conflicted
+++ resolved
@@ -35,13 +35,11 @@
 import java.io.IOException;
 import java.text.SimpleDateFormat;
 import java.util.Date;
-<<<<<<< HEAD
 import org.acegisecurity.AccessDeniedException;
-=======
+import org.kohsuke.accmod.Restricted;
+import org.kohsuke.accmod.restrictions.NoExternalUse;
 import javax.annotation.CheckForNull;
 import javax.annotation.Nonnull;
->>>>>>> 7752b85d
-import org.kohsuke.accmod.Restricted;
 import org.kohsuke.accmod.restrictions.NoExternalUse;
 
 public class Util {
@@ -168,7 +166,46 @@
         return (directory.exists() && directory.isDirectory() && directory.canWrite());
     }
     
-<<<<<<< HEAD
+    public static File[] listFiles(@Nonnull File directory) throws PeriodicBackupException {
+        return listFiles(directory, null);
+    }
+    
+    /**
+     * Secure version of the listFiles() logic
+     * @param directory Directory to be listed
+     * @param fileFilter Optional file filter
+     * @return Files in the directory
+     * @throws PeriodicBackupException Whatever error
+     */
+    @Nonnull
+    @Restricted(NoExternalUse.class)
+    public static File[] listFiles(@Nonnull File directory, @CheckForNull FileFilter fileFilter) throws PeriodicBackupException {
+        if (!directory.isDirectory()) {
+            throw new PeriodicBackupException(formatMessage(directory, "File is not a directory"));
+        }
+        
+        final File[] files;
+        try {
+            files = fileFilter == null ? directory.listFiles() : directory.listFiles(fileFilter);
+        } catch(SecurityException ex) {
+            throw new PeriodicBackupException(formatMessage(directory, "Security exception while listing files"), ex);
+        }
+        
+        if (files == null) {
+            throw new PeriodicBackupException(formatMessage(directory, "It is not a valid directory or there is an I/O error"));
+        }
+        
+        return files;
+    }
+    
+    private static String formatMessage(@Nonnull File directory, @Nonnull String extra) {
+        StringBuilder bldr = new StringBuilder("Cannot list files of ");
+        bldr.append(directory.getAbsolutePath());
+        bldr.append(". ");
+        bldr.append(extra);
+        return bldr.toString();
+    }
+    
     /**
      * Check that the current user has administrator permissions.
      * @throws IOException Jenkins instance has not been started yet or shutdown is in progress.
@@ -197,45 +234,4 @@
             throw FormValidation.warning(ex, "Cannot check the permissions");
         }
     } 
-=======
-    public static File[] listFiles(@Nonnull File directory) throws PeriodicBackupException {
-        return listFiles(directory, null);
-    }
-    
-    /**
-     * Secure version of the listFiles() logic
-     * @param directory Directory to be listed
-     * @param fileFilter Optional file filter
-     * @return Files in the directory
-     * @throws PeriodicBackupException Whatever error
-     */
-    @Nonnull
-    @Restricted(NoExternalUse.class)
-    public static File[] listFiles(@Nonnull File directory, @CheckForNull FileFilter fileFilter) throws PeriodicBackupException {
-        if (!directory.isDirectory()) {
-            throw new PeriodicBackupException(formatMessage(directory, "File is not a directory"));
-        }
-        
-        final File[] files;
-        try {
-            files = fileFilter == null ? directory.listFiles() : directory.listFiles(fileFilter);
-        } catch(SecurityException ex) {
-            throw new PeriodicBackupException(formatMessage(directory, "Security exception while listing files"), ex);
-        }
-        
-        if (files == null) {
-            throw new PeriodicBackupException(formatMessage(directory, "It is not a valid directory or there is an I/O error"));
-        }
-        
-        return files;
-    }
-    
-    private static String formatMessage(@Nonnull File directory, @Nonnull String extra) {
-        StringBuilder bldr = new StringBuilder("Cannot list files of ");
-        bldr.append(directory.getAbsolutePath());
-        bldr.append(". ");
-        bldr.append(extra);
-        return bldr.toString();
-    }
->>>>>>> 7752b85d
 }